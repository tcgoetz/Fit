--- conflicted
+++ resolved
@@ -115,23 +115,8 @@
         return filter(lambda x: x in string.printable, string_in)
 
 
-<<<<<<< HEAD
-def persec_speed_to_pace(speed):
-    """Convert a per second speed to a per distance pace."""
-    if speed:
-        # secs_per_hour / speed_per_hour = speed_per
-        return (datetime.datetime.min + datetime.timedelta(seconds=(3600 / speed))).time()
-
-
 def perhour_speed_to_pace(speed):
     """Convert a per second speed to a per distance pace."""
     if speed:
         # secs_per_hour / speed_per_hour = speed_per
-        return (datetime.datetime.min + datetime.timedelta(seconds=(60 / speed))).time()
-=======
-def perhour_speed_to_pace(speed):
-    """Convert a per second speed to a per distance pace."""
-    if speed:
-        # secs_per_hour / speed_per_hour = speed_per
-        return (datetime.datetime.min + datetime.timedelta(seconds=(3600 / speed))).time()
->>>>>>> ea1dc098
+        return (datetime.datetime.min + datetime.timedelta(seconds=(3600 / speed))).time()